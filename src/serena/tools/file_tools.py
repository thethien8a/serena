"""
File and file system-related tools, specifically for
  * listing directory contents
  * reading files
  * creating files
  * editing at the file level
"""

import json
import os
import re
from collections import defaultdict
from fnmatch import fnmatch
from pathlib import Path
from typing import Union

from serena.text_utils import search_files
from serena.tools import SUCCESS_RESULT, EditedFileContext, Tool, ToolMarkerCanEdit, ToolMarkerOptional
from serena.util.file_system import scan_directory


class ReadFileTool(Tool):
    """
    Reads a file within the project directory.
    """

    def apply(self, relative_path: str, start_line: Union[int, str] = 0, end_line: Union[int, str, None] = None, max_answer_chars: Union[int, str] = -1) -> str:
        """
        Reads the given file or a chunk of it. Generally, symbolic operations
        like find_symbol or find_referencing_symbols should be preferred if you know which symbols you are looking for.

        :param relative_path: the relative path to the file to read
        :param start_line: the 0-based index of the first line to be retrieved.
        :param end_line: the 0-based index of the last line to be retrieved (inclusive). If None, read until the end of the file.
        :param max_answer_chars: if the file (chunk) is longer than this number of characters,
            no content will be returned. Don't adjust unless there is really no other way to get the content
            required for the task.
        :return: the full text of the file at the given relative path
        """
        # Handle type conversion for end_line parameter
        if end_line is not None:
            if isinstance(end_line, str):
                try:
                    end_line = int(end_line)
                except ValueError:
                    return f"Error: end_line must be an integer, got '{end_line}'"
            elif not isinstance(end_line, int):
                return f"Error: end_line must be an integer, got {type(end_line).__name__}"
        
        # Handle type conversion for start_line parameter
        if isinstance(start_line, str):
            try:
                start_line = int(start_line)
            except ValueError:
                return f"Error: start_line must be an integer, got '{start_line}'"
        elif not isinstance(start_line, int):
            return f"Error: start_line must be an integer, got {type(start_line).__name__}"
        
        # Handle type conversion for max_answer_chars parameter
        if isinstance(max_answer_chars, str):
            try:
                max_answer_chars = int(max_answer_chars)
            except ValueError:
                return f"Error: max_answer_chars must be an integer, got '{max_answer_chars}'"
        elif not isinstance(max_answer_chars, int):
            return f"Error: max_answer_chars must be an integer, got {type(max_answer_chars).__name__}"

        self.project.validate_relative_path(relative_path)

        result = self.project.read_file(relative_path)
        result_lines = result.splitlines()
        if end_line is None:
            result_lines = result_lines[start_line:]
        else:
            self.lines_read.add_lines_read(relative_path, (start_line, end_line))
            result_lines = result_lines[start_line : end_line + 1]
        result = "\n".join(result_lines)

        return self._limit_length(result, max_answer_chars)


class CreateTextFileTool(Tool, ToolMarkerCanEdit):
    """
    Creates/overwrites a file in the project directory.
    """

    def apply(self, relative_path: str, content: str) -> str:
        """
        Write a new file or overwrite an existing file.

        :param relative_path: the relative path to the file to create
        :param content: the (utf-8-encoded) content to write to the file
        :return: a message indicating success or failure
        """
        project_root = self.get_project_root()
        abs_path = (Path(project_root) / relative_path).resolve()
        will_overwrite_existing = abs_path.exists()

        if will_overwrite_existing:
            self.project.validate_relative_path(relative_path)
        else:
            assert abs_path.is_relative_to(
                self.get_project_root()
            ), f"Cannot create file outside of the project directory, got {relative_path=}"

        abs_path.parent.mkdir(parents=True, exist_ok=True)
        abs_path.write_text(content, encoding="utf-8")
        answer = f"File created: {relative_path}."
        if will_overwrite_existing:
            answer += " Overwrote existing file."
        return json.dumps(answer)


class ListDirTool(Tool):
    """
    Lists files and directories in the given directory (optionally with recursion).
    """

<<<<<<< HEAD
    def apply(self, relative_path: str, recursive: bool, max_answer_chars: Union[int, str] = -1) -> str:
=======
    def apply(self, relative_path: str, recursive: bool, skip_ignored_files: bool = False, max_answer_chars: int = -1) -> str:
>>>>>>> 2ad1b7b3
        """
        Lists all non-gitignored files and directories in the given directory (optionally with recursion).

        :param relative_path: the relative path to the directory to list; pass "." to scan the project root
        :param recursive: whether to scan subdirectories recursively
        :param skip_ignored_files: whether to skip files and directories that are ignored
        :param max_answer_chars: if the output is longer than this number of characters,
            no content will be returned. -1 means the default value from the config will be used.
            Don't adjust unless there is really no other way to get the content required for the task.
        :return: a JSON object with the names of directories and files within the given directory
        """
        # Check if the directory exists before validation
        if not self.project.relative_path_exists(relative_path):
            error_info = {
                "error": f"Directory not found: {relative_path}",
                "project_root": self.get_project_root(),
                "hint": "Check if the path is correct relative to the project root",
            }
            return json.dumps(error_info)

        self.project.validate_relative_path(relative_path)

        dirs, files = scan_directory(
            os.path.join(self.get_project_root(), relative_path),
            relative_to=self.get_project_root(),
            recursive=recursive,
            is_ignored_dir=self.project.is_ignored_path if skip_ignored_files else None,
            is_ignored_file=self.project.is_ignored_path if skip_ignored_files else None,
        )

        result = json.dumps({"dirs": dirs, "files": files})
        return self._limit_length(result, max_answer_chars)


class FindFileTool(Tool):
    """
    Finds files in the given relative paths
    """

    def apply(self, file_mask: str, relative_path: str) -> str:
        """
        Finds non-gitignored files matching the given file mask within the given relative path

        :param file_mask: the filename or file mask (using the wildcards * or ?) to search for
        :param relative_path: the relative path to the directory to search in; pass "." to scan the project root
        :return: a JSON object with the list of matching files
        """
        self.project.validate_relative_path(relative_path)

        dir_to_scan = os.path.join(self.get_project_root(), relative_path)

        # find the files by ignoring everything that doesn't match
        def is_ignored_file(abs_path: str) -> bool:
            if self.project.is_ignored_path(abs_path):
                return True
            filename = os.path.basename(abs_path)
            return not fnmatch(filename, file_mask)

        _dirs, files = scan_directory(
            path=dir_to_scan,
            recursive=True,
            is_ignored_dir=self.project.is_ignored_path,
            is_ignored_file=is_ignored_file,
            relative_to=self.get_project_root(),
        )

        result = json.dumps({"files": files})
        return result


class ReplaceRegexTool(Tool, ToolMarkerCanEdit):
    """
    Replaces content in a file by using regular expressions.
    """

    def apply(
        self,
        relative_path: str,
        regex: str,
        repl: str,
        allow_multiple_occurrences: bool = False,
    ) -> str:
        r"""
        Replaces one or more occurrences of the given regular expression.
        This is the preferred way to replace content in a file whenever the symbol-level
        tools are not appropriate.
        Even large sections of code can be replaced by providing a concise regular expression of
        the form "beginning.*?end-of-text-to-be-replaced".
        Always try to use wildcards to avoid specifying the exact content of the code to be replaced,
        especially if it spans several lines.

        IMPORTANT: REMEMBER TO USE WILDCARDS WHEN APPROPRIATE! I WILL BE VERY UNHAPPY IF YOU WRITE LONG REGEXES WITHOUT USING WILDCARDS INSTEAD!

        :param relative_path: the relative path to the file
        :param regex: a Python-style regular expression, matches of which will be replaced.
            Dot matches all characters, multi-line matching is enabled.
        :param repl: the string to replace the matched content with, which may contain
            backreferences like \1, \2, etc.
            Make sure to escape special characters appropriately, e.g., use `\\n` for a literal `\n`.
        :param allow_multiple_occurrences: if True, the regex may match multiple occurrences in the file
            and all of them will be replaced.
            If this is set to False and the regex matches multiple occurrences, an error will be returned
            (and you may retry with a revised, more specific regex).
        """
        self.project.validate_relative_path(relative_path)
        with EditedFileContext(relative_path, self.agent) as context:
            original_content = context.get_original_content()
            updated_content, n = re.subn(regex, repl, original_content, flags=re.DOTALL | re.MULTILINE)
            if n == 0:
                return f"Error: No matches found for regex '{regex}' in file '{relative_path}'."
            if not allow_multiple_occurrences and n > 1:
                return (
                    f"Error: Regex '{regex}' matches {n} occurrences in file '{relative_path}'. "
                    "Please revise the regex to be more specific or enable allow_multiple_occurrences if this is expected."
                )
            context.set_updated_content(updated_content)
        return SUCCESS_RESULT


class DeleteLinesTool(Tool, ToolMarkerCanEdit, ToolMarkerOptional):
    """
    Deletes a range of lines within a file.
    """

    def apply(
        self,
        relative_path: str,
        start_line: Union[int, str],
        end_line: Union[int, str],
    ) -> str:
        """
        Deletes the given lines in the file.
        Requires that the same range of lines was previously read using the `read_file` tool to verify correctness
        of the operation.

        :param relative_path: the relative path to the file
        :param start_line: the 0-based index of the first line to be deleted
        :param end_line: the 0-based index of the last line to be deleted
        """
        if not self.lines_read.were_lines_read(relative_path, (start_line, end_line)):
            read_lines_tool = self.agent.get_tool(ReadFileTool)
            return f"Error: Must call `{read_lines_tool.get_name_from_cls()}` first to read exactly the affected lines."
        code_editor = self.create_code_editor()
        code_editor.delete_lines(relative_path, start_line, end_line)
        return SUCCESS_RESULT


class ReplaceLinesTool(Tool, ToolMarkerCanEdit, ToolMarkerOptional):
    """
    Replaces a range of lines within a file with new content.
    """

    def apply(
        self,
        relative_path: str,
        start_line: Union[int, str],
        end_line: Union[int, str],
        content: str,
    ) -> str:
        """
        Replaces the given range of lines in the given file.
        Requires that the same range of lines was previously read using the `read_file` tool to verify correctness
        of the operation.

        :param relative_path: the relative path to the file
        :param start_line: the 0-based index of the first line to be deleted
        :param end_line: the 0-based index of the last line to be deleted
        :param content: the content to insert
        """
        if not content.endswith("\n"):
            content += "\n"
        result = self.agent.get_tool(DeleteLinesTool).apply(relative_path, start_line, end_line)
        if result != SUCCESS_RESULT:
            return result
        self.agent.get_tool(InsertAtLineTool).apply(relative_path, start_line, content)
        return SUCCESS_RESULT


class InsertAtLineTool(Tool, ToolMarkerCanEdit, ToolMarkerOptional):
    """
    Inserts content at a given line in a file.
    """

    def apply(
        self,
        relative_path: str,
        line: Union[int, str],
        content: str,
    ) -> str:
        """
        Inserts the given content at the given line in the file, pushing existing content of the line down.
        In general, symbolic insert operations like insert_after_symbol or insert_before_symbol should be preferred if you know which
        symbol you are looking for.
        However, this can also be useful for small targeted edits of the body of a longer symbol (without replacing the entire body).

        :param relative_path: the relative path to the file
        :param line: the 0-based index of the line to insert content at
        :param content: the content to be inserted
        """
        if not content.endswith("\n"):
            content += "\n"
        code_editor = self.create_code_editor()
        code_editor.insert_at_line(relative_path, line, content)
        return SUCCESS_RESULT


class SearchForPatternTool(Tool):
    """
    Performs a search for a pattern in the project.
    """

    def apply(
        self,
        substring_pattern: str,
        context_lines_before: Union[int, str] = 0,
        context_lines_after: Union[int, str] = 0,
        paths_include_glob: str | None = None,
        paths_exclude_glob: str | None = None,
        relative_path: str = "",
        restrict_search_to_code_files: bool = False,
        max_answer_chars: Union[int, str] = -1,
    ) -> str:
        """
        Offers a flexible search for arbitrary patterns in the codebase, including the
        possibility to search in non-code files.
        Generally, symbolic operations like find_symbol or find_referencing_symbols
        should be preferred if you know which symbols you are looking for.

        Pattern Matching Logic:
            For each match, the returned result will contain the full lines where the
            substring pattern is found, as well as optionally some lines before and after it. The pattern will be compiled with
            DOTALL, meaning that the dot will match all characters including newlines.
            This also means that it never makes sense to have .* at the beginning or end of the pattern,
            but it may make sense to have it in the middle for complex patterns.
            If a pattern matches multiple lines, all those lines will be part of the match.
            Be careful to not use greedy quantifiers unnecessarily, it is usually better to use non-greedy quantifiers like .*? to avoid
            matching too much content.

        File Selection Logic:
            The files in which the search is performed can be restricted very flexibly.
            Using `restrict_search_to_code_files` is useful if you are only interested in code symbols (i.e., those
            symbols that can be manipulated with symbolic tools like find_symbol).
            You can also restrict the search to a specific file or directory,
            and provide glob patterns to include or exclude certain files on top of that.
            The globs are matched against relative file paths from the project root (not to the `relative_path` parameter that
            is used to further restrict the search).
            Smartly combining the various restrictions allows you to perform very targeted searches.


        :param substring_pattern: Regular expression for a substring pattern to search for
        :param context_lines_before: Number of lines of context to include before each match
        :param context_lines_after: Number of lines of context to include after each match
        :param paths_include_glob: optional glob pattern specifying files to include in the search.
            Matches against relative file paths from the project root (e.g., "*.py", "src/**/*.ts").
            Only matches files, not directories. If left empty, all non-ignored files will be included.
        :param paths_exclude_glob: optional glob pattern specifying files to exclude from the search.
            Matches against relative file paths from the project root (e.g., "*test*", "**/*_generated.py").
            Takes precedence over paths_include_glob. Only matches files, not directories. If left empty, no files are excluded.
        :param relative_path: only subpaths of this path (relative to the repo root) will be analyzed. If a path to a single
            file is passed, only that will be searched. The path must exist, otherwise a `FileNotFoundError` is raised.
        :param max_answer_chars: if the output is longer than this number of characters,
            no content will be returned.
            -1 means the default value from the config will be used.
            Don't adjust unless there is really no other way to get the content
            required for the task. Instead, if the output is too long, you should
            make a stricter query.
        :param restrict_search_to_code_files: whether to restrict the search to only those files where
            analyzed code symbols can be found. Otherwise, will search all non-ignored files.
            Set this to True if your search is only meant to discover code that can be manipulated with symbolic tools.
            For example, for finding classes or methods from a name pattern.
            Setting to False is a better choice if you also want to search in non-code files, like in html or yaml files,
            which is why it is the default.
        :return: A mapping of file paths to lists of matched consecutive lines.
        """
        abs_path = os.path.join(self.get_project_root(), relative_path)
        if not os.path.exists(abs_path):
            raise FileNotFoundError(f"Relative path {relative_path} does not exist.")

        if restrict_search_to_code_files:
            matches = self.project.search_source_files_for_pattern(
                pattern=substring_pattern,
                relative_path=relative_path,
                context_lines_before=context_lines_before,
                context_lines_after=context_lines_after,
                paths_include_glob=paths_include_glob.strip(),
                paths_exclude_glob=paths_exclude_glob.strip(),
            )
        else:
            if os.path.isfile(abs_path):
                rel_paths_to_search = [relative_path]
            else:
                _dirs, rel_paths_to_search = scan_directory(
                    path=abs_path,
                    recursive=True,
                    is_ignored_dir=self.project.is_ignored_path,
                    is_ignored_file=self.project.is_ignored_path,
                    relative_to=self.get_project_root(),
                )
            # TODO (maybe): not super efficient to walk through the files again and filter if glob patterns are provided
            #   but it probably never matters and this version required no further refactoring
            matches = search_files(
                rel_paths_to_search,
                substring_pattern,
                root_path=self.get_project_root(),
                paths_include_glob=paths_include_glob,
                paths_exclude_glob=paths_exclude_glob,
            )
        # group matches by file
        file_to_matches: dict[str, list[str]] = defaultdict(list)
        for match in matches:
            assert match.source_file_path is not None
            file_to_matches[match.source_file_path].append(match.to_display_string())
        result = json.dumps(file_to_matches)
        return self._limit_length(result, max_answer_chars)<|MERGE_RESOLUTION|>--- conflicted
+++ resolved
@@ -116,11 +116,7 @@
     Lists files and directories in the given directory (optionally with recursion).
     """
 
-<<<<<<< HEAD
-    def apply(self, relative_path: str, recursive: bool, max_answer_chars: Union[int, str] = -1) -> str:
-=======
-    def apply(self, relative_path: str, recursive: bool, skip_ignored_files: bool = False, max_answer_chars: int = -1) -> str:
->>>>>>> 2ad1b7b3
+    def apply(self, relative_path: str, recursive: bool, skip_ignored_files: bool = False, max_answer_chars: Union[int, str] = -1) -> str:
         """
         Lists all non-gitignored files and directories in the given directory (optionally with recursion).
 
